--- conflicted
+++ resolved
@@ -500,130 +500,6 @@
   export type Factory = (options: IOptions) => CodeEditor.IEditor;
 
   /**
-<<<<<<< HEAD
-   * The configuration options for an editor.
-   */
-  export interface IConfig {
-    /**
-     * Half-period in milliseconds used for cursor blinking.
-     * By setting this to zero, blinking can be disabled.
-     * A negative value hides the cursor entirely.
-     */
-    cursorBlinkRate: number;
-
-    /**
-     * User preferred font family for text editors.
-     */
-    fontFamily: string | null;
-
-    /**
-     * User preferred size in pixel of the font used in text editors.
-     */
-    fontSize: number | null;
-
-    /**
-     * User preferred text line height, as a multiplier of font size.
-     */
-    lineHeight: number | null;
-
-    /**
-     * Whether line numbers should be displayed.
-     */
-    lineNumbers: boolean;
-
-    /**
-     * Control the line wrapping of the editor. Possible values are:
-     * - "off", lines will never wrap.
-     * - "on", lines will wrap at the viewport border.
-     * - "wordWrapColumn", lines will wrap at `wordWrapColumn`.
-     * - "bounded", lines will wrap at minimum between viewport width and wordWrapColumn.
-     */
-    lineWrap: 'off' | 'on' | 'wordWrapColumn' | 'bounded';
-
-    /**
-     * Whether the editor is read-only.
-     */
-    readOnly: boolean;
-
-    /**
-     * The number of spaces a tab is equal to.
-     */
-    tabSize: number;
-
-    /**
-     * Whether to insert spaces when pressing Tab.
-     */
-    insertSpaces: boolean;
-
-    /**
-     * Whether to highlight matching brackets when one of them is selected.
-     */
-    matchBrackets: boolean;
-
-    /**
-     * Whether to automatically close brackets after opening them.
-     */
-    autoClosingBrackets: boolean;
-
-    /**
-     * Whether the editor should handle paste events.
-     */
-    handlePaste?: boolean;
-
-    /**
-     * The column where to break text line.
-     */
-    wordWrapColumn: number;
-
-    /**
-     * Column index at which rulers should be added.
-     */
-    rulers: Array<number>;
-
-    /**
-     * Whether to allow code folding
-     */
-    codeFolding: boolean;
-
-    /**
-     * Whether to highlight trailing whitespace
-     */
-    showTrailingSpace: boolean;
-
-    /**
-     * Whether to allow users to tab into the editor input box, meaning they can
-     * press the tab key to focus (and enter) the editor.
-     */
-    tabFocusable: boolean;
-  }
-
-  /**
-   * The default configuration options for an editor.
-   */
-  export const defaultConfig: IConfig = {
-    // Order matters as gutters will be sorted by the configuration order
-    autoClosingBrackets: false,
-    cursorBlinkRate: 530,
-    fontFamily: null,
-    fontSize: null,
-    handlePaste: true,
-    insertSpaces: true,
-    lineHeight: null,
-    lineNumbers: false,
-    lineWrap: 'on',
-    matchBrackets: true,
-    readOnly: false,
-    tabSize: 4,
-    rulers: [],
-    showTrailingSpace: false,
-    wordWrapColumn: 80,
-    codeFolding: false,
-    tabFocusable: true
-  };
-
-  /**
-=======
->>>>>>> d4a9710e
    * The options used to initialize an editor.
    */
   export interface IOptions {
