--- conflicted
+++ resolved
@@ -160,21 +160,13 @@
           path: model.path,
           type: 'test'
         });
-        const id = session.kernel.id;
-<<<<<<< HEAD
+        const id = session.kernel!.id;
         widget = manager.open(session.path, 'default', { id })!;
         context = manager.contextForWidget(widget)!;
-        await context.session.ready;
-        expect(context.session.kernel).to.be.ok;
-        await context.session.shutdown();
-=======
-        widget = manager.open(session.path, 'default', { id });
-        context = manager.contextForWidget(widget);
         await context.ready;
         await context.sessionContext.ready;
         expect(context.sessionContext.session?.kernel).to.be.ok;
         await context.sessionContext.shutdown();
->>>>>>> 28cef062
       });
 
       it('should not auto-start a kernel if there is none given', async () => {
@@ -234,21 +226,13 @@
           path: model.path,
           type: 'test'
         });
-        const id = session.kernel.id;
-<<<<<<< HEAD
+        const id = session.kernel!.id;
         widget = manager.createNew(session.path, 'default', { id })!;
         context = manager.contextForWidget(widget)!;
-        await context.session.ready;
-        expect(context.session.kernel!.id).to.equal(id);
-        await context.session.shutdown();
-=======
-        widget = manager.createNew(session.path, 'default', { id });
-        context = manager.contextForWidget(widget);
         await context.ready;
         await context.sessionContext.ready;
-        expect(context.sessionContext.session?.kernel.id).to.equal(id);
+        expect(context.sessionContext.session!.kernel!.id).to.equal(id);
         await context.sessionContext.shutdown();
->>>>>>> 28cef062
       });
 
       it('should not start a kernel if not given', async () => {
